#![feature(pattern)]

use extracted_fzy::match_and_score_with_positions;
use pyo3::prelude::*;
use pyo3::wrap_pyfunction;

use std::str::pattern::Pattern;

#[inline]
fn find_start_at<'a, P: Pattern<'a>>(slice: &'a str, at: usize, pat: P) -> Option<usize> {
    slice[at..].find(pat).map(|i| at + i)
}

fn substr_scorer(niddle: &str, haystack: &str) -> Option<(f64, Vec<usize>)> {
    let haystack = haystack.to_lowercase();
    let haystack = haystack.as_str();

    let mut offset = 0;
    let mut positions = Vec::new();
    for sub_niddle in niddle.split_whitespace() {
        let sub_niddle = sub_niddle.to_lowercase();

<<<<<<< HEAD
        match find_start_at(haystack, offset, &sub_niddle) {
=======
        match find_start_at(haystack, offset, sub_niddle) {
>>>>>>> 4a435bab
            Some(idx) => {
                offset = idx + sub_niddle.len();
                // For build without overflow checks this could be written as
                // `let mut pos = idx - 1;` with `|| { pos += 1; pos }` closure.
                let mut pos = idx;
                positions.resize_with(
                    positions.len() + sub_niddle.len(),
                    // Simple endless iterator for `idx..` range. Even though it's endless,
                    // it will iterate only `sub_niddle.len()` times.
                    || {
                        pos += 1;
                        pos - 1
                    },
                );
            }
            None => return None,
        }
    }

    if positions.is_empty() {
        return Some((0f64, positions));
    }

    let last_pos = positions.last().unwrap();
    let match_len = (last_pos + 1 - positions[0]) as f64;

    Some((
        ((2f64 / (positions[0] + 1) as f64) + 1f64 / (last_pos + 1) as f64 - match_len),
        positions,
    ))
}

#[pyfunction]
/// Filter the candidates given query using the fzy algorithm
fn fuzzy_match(query: &str, candidates: Vec<String>) -> PyResult<(Vec<Vec<usize>>, Vec<String>)> {
    let scorer: Box<dyn Fn(&str) -> Option<(f64, Vec<usize>)>> = if query.contains(" ") {
        Box::new(|line: &str| substr_scorer(query, line))
    } else {
        Box::new(|line: &str| match_and_score_with_positions(query, line))
    };

    let mut ranked = candidates
        .into_iter()
        .filter_map(|line| scorer(&line).map(|(score, indices)| (line, score, indices)))
        .collect::<Vec<_>>();

    ranked.sort_unstable_by(|(_, v1, _), (_, v2, _)| v2.partial_cmp(v1).unwrap());

    let mut indices = Vec::with_capacity(ranked.len());
    let mut filtered = Vec::with_capacity(ranked.len());
    for (text, _, ids) in ranked.into_iter() {
        indices.push(ids);
        filtered.push(text);
    }

    Ok((indices, filtered))
}

/// This module is a python module implemented in Rust.
#[pymodule]
fn fuzzymatch_rs(_py: Python, m: &PyModule) -> PyResult<()> {
    m.add_wrapped(wrap_pyfunction!(fuzzy_match))?;

    Ok(())
}

#[test]
fn py_and_rs_subscore_should_work() {
    use pyo3::{prelude::*, types::PyModule};
    use std::fs;

    let cur_dir = std::env::current_dir().unwrap();
    let py_path = cur_dir.parent().unwrap().join("scorer.py");
    let py_source_code = fs::read_to_string(py_path).unwrap();

    let gil = Python::acquire_gil();
    let py = gil.python();
    let py_scorer = PyModule::from_code(py, &py_source_code, "scorer.py", "scorer").unwrap();

    let test_cases = vec![
        ("su ou", "substr_scorer_should_work"),
        ("su ork", "substr_scorer_should_work"),
    ];

    for (niddle, haystack) in test_cases.into_iter() {
        let py_result: (f64, Vec<usize>) = py_scorer
            .call1("substr_scorer", (niddle, haystack))
            .unwrap()
            .extract()
            .unwrap();
        let rs_result = substr_scorer(niddle, haystack).unwrap();
        assert_eq!(py_result, rs_result);
    }
}<|MERGE_RESOLUTION|>--- conflicted
+++ resolved
@@ -20,11 +20,7 @@
     for sub_niddle in niddle.split_whitespace() {
         let sub_niddle = sub_niddle.to_lowercase();
 
-<<<<<<< HEAD
         match find_start_at(haystack, offset, &sub_niddle) {
-=======
-        match find_start_at(haystack, offset, sub_niddle) {
->>>>>>> 4a435bab
             Some(idx) => {
                 offset = idx + sub_niddle.len();
                 // For build without overflow checks this could be written as
